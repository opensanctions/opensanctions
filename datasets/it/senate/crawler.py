import json
import re
from typing import Any, Dict

from rigour.mime.types import JSON
from zavod.stateful.positions import categorise

from zavod import Context
from zavod import helpers as h

<<<<<<< HEAD
CURRENT_URL = "https://dati.senato.it/DatiSenato/browse/6?"
DATA = {
    "alias": "senatori-legislatura",
    "id": "2",
    "query_format": "json",
    "commit": "Download",
}
IGNORE = [
    "tipoMandato",  # mandate_type
    "tipoFineMandato",  # end_mandate_type
    "provinciaNascita",  # birth_province
    "legislatura",  # legislature
]


def roman_to_int(roman):
    roman_map = {"I": 1, "V": 5, "X": 10, "L": 50, "C": 100, "D": 500, "M": 1000}
    total = 0
    prev = 0
    for char in reversed(roman):
        value = roman_map[char]
        if value < prev:
            total -= value
        else:
            total += value
        prev = value
    return total


def get_latest_legislature(context: "Context") -> int | None:
    doc = context.fetch_html(CURRENT_URL, cache_days=1)
    legislature_text = doc.findtext(".//div[@class='current_legislatura']/p")
    assert legislature_text is not None, "Could not find current legislature element"
    if "legislatura corrente" not in legislature_text.lower():
        context.log.warn(
            "Cannot find current legislature in the document", url=CURRENT_URL
        )
    # Extract Roman numeral
    match = re.search(r"\b([IVXLCDM]+)\b", legislature_text)
    if not match:
        context.log.warn(
            "Could not detect Roman numeral for legislature", url=CURRENT_URL
        )
        return None
    return roman_to_int(match.group(1))
=======

def build_request_data(legislature: int) -> Dict[str, str]:
    return {
        "alias": "senatori-legislatura",
        "id": "2",
        "query_format": "json",
        "commit": "Download",
        "legislatura": str(legislature),
        "search[legislatura]": str(legislature),
    }
>>>>>>> 5d8a05b3


def crawl_item(context: Context, item: Dict[str, Any]) -> None:
    first_name = item.pop("nome").get("value")
    last_name = item.pop("cognome").get("value")
    dob = item.pop("dataNascita").get("value")

    entity = context.make("Person")
    entity.id = context.make_id(first_name, last_name, dob)
    h.apply_name(entity, first_name=first_name, last_name=last_name)
    entity.add("sourceUrl", item.pop("senatore").get("value"))
    entity.add("birthPlace", item.pop("cittaNascita").get("value"))
    entity.add("birthCountry", item.pop("nazioneNascita").get("value"))
    entity.add("gender", item.pop("sesso", {}).get("value"))
    entity.add("citizenship", "it")
    h.apply_date(entity, "birthDate", dob)

    position = h.make_position(
        context,
        name="Member of the Senate",
        wikidata_id="Q13653224",
        country="it",
        topics=["gov.legislative", "gov.national"],
        lang="eng",
    )
    categorisation = categorise(context, position, is_pep=True)
    if not categorisation.is_pep:
        return

    occupancy = h.make_occupancy(
        context,
        person=entity,
        position=position,
        start_date=item.pop("inizioMandato").get("value"),
        end_date=item.pop("fineMandato", {}).get("value"),  # can be None
        categorisation=categorisation,
    )
    if occupancy is not None:
        context.emit(occupancy)
        context.emit(position)
        context.emit(entity)

    context.audit_data(
        item,
        ignore=[
            "tipoMandato",  # mandate_type
            "tipoFineMandato",  # end_mandate_type
            "provinciaNascita",  # birth_province
            "legislatura",  # legislature
        ],
    )


def get_current_legislature(context: Context) -> int:
    # We start crawling from the 18th, which is the previous one at the time of writing.
    current_legislature = 18
    while True:
        assert current_legislature < 30, "We probably ended up in an endless loop"

        data = context.fetch_json(
            context.data_url,
            method="POST",
            data=build_request_data(current_legislature + 1),
        )
        num_senators = len(data["results"]["bindings"])
        if num_senators > 0:
            context.log.info(
                f"Found {num_senators} senators in "
                ""
                f"""legislature {current_legislature + 1}, trying next one."""
            )
            current_legislature += 1
        else:
            context.log.info(
                f"""No senators found in legislature {current_legislature + 1}, """
                f"""so {current_legislature} is the current one."""
            )
            break
    return current_legislature


def crawl(context: Context) -> None:
    current_legislature = get_current_legislature(context)
    last_two_legislatures = [current_legislature - 1, current_legislature]

    for leg in last_two_legislatures:
        context.log.info(f"Crawling legislature {leg}")
        path = context.fetch_resource(
            f"senatori_legislatura_{leg}.json",
            context.data_url,
            method="POST",
            data=build_request_data(leg),
        )
        context.export_resource(path, JSON, title=context.SOURCE_TITLE)
        with open(path, "r") as fh:
            data = json.load(fh)
        for item in data["results"]["bindings"]:
            crawl_item(context, item)<|MERGE_RESOLUTION|>--- conflicted
+++ resolved
@@ -1,5 +1,4 @@
 import json
-import re
 from typing import Any, Dict
 
 from rigour.mime.types import JSON
@@ -8,53 +7,6 @@
 from zavod import Context
 from zavod import helpers as h
 
-<<<<<<< HEAD
-CURRENT_URL = "https://dati.senato.it/DatiSenato/browse/6?"
-DATA = {
-    "alias": "senatori-legislatura",
-    "id": "2",
-    "query_format": "json",
-    "commit": "Download",
-}
-IGNORE = [
-    "tipoMandato",  # mandate_type
-    "tipoFineMandato",  # end_mandate_type
-    "provinciaNascita",  # birth_province
-    "legislatura",  # legislature
-]
-
-
-def roman_to_int(roman):
-    roman_map = {"I": 1, "V": 5, "X": 10, "L": 50, "C": 100, "D": 500, "M": 1000}
-    total = 0
-    prev = 0
-    for char in reversed(roman):
-        value = roman_map[char]
-        if value < prev:
-            total -= value
-        else:
-            total += value
-        prev = value
-    return total
-
-
-def get_latest_legislature(context: "Context") -> int | None:
-    doc = context.fetch_html(CURRENT_URL, cache_days=1)
-    legislature_text = doc.findtext(".//div[@class='current_legislatura']/p")
-    assert legislature_text is not None, "Could not find current legislature element"
-    if "legislatura corrente" not in legislature_text.lower():
-        context.log.warn(
-            "Cannot find current legislature in the document", url=CURRENT_URL
-        )
-    # Extract Roman numeral
-    match = re.search(r"\b([IVXLCDM]+)\b", legislature_text)
-    if not match:
-        context.log.warn(
-            "Could not detect Roman numeral for legislature", url=CURRENT_URL
-        )
-        return None
-    return roman_to_int(match.group(1))
-=======
 
 def build_request_data(legislature: int) -> Dict[str, str]:
     return {
@@ -65,7 +17,6 @@
         "legislatura": str(legislature),
         "search[legislatura]": str(legislature),
     }
->>>>>>> 5d8a05b3
 
 
 def crawl_item(context: Context, item: Dict[str, Any]) -> None:
