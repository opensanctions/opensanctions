--- conflicted
+++ resolved
@@ -37,14 +37,10 @@
   format: CSV
 ci_test: false # No Zyte key in CI
 dates:
-<<<<<<< HEAD
-  formats: ["%d/%m/%Y"]
+  formats: ["%d/%m/%Y", "%m/%d/%Y", "%d.%m.%Y", "%m.%d.%Y"]
 tags:
   - list.sanction
   - sector.crypto
-=======
-  formats: ["%d/%m/%Y", "%m/%d/%Y", "%d.%m.%Y", "%m.%d.%Y"]
->>>>>>> 90e791ab
 
 assertions:
   min:
