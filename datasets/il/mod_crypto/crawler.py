import csv
from typing import Dict

from normality.cleaning import collapse_spaces

from zavod import Context
from zavod import helpers as h
from zavod.shed.zyte_api import fetch_html


def crawl_csv_row(context: Context, row: Dict[str, str]):
    # Create a Person entity if present in the data
    names = [
        name
        for name in [
            collapse_spaces(row.get("English Name")),
            collapse_spaces(row.get("Name Hebrew")),
            collapse_spaces(row.get("Name Arabic")),
        ]
        if name != ""
    ]

    # If there is a name, create a person entity
    person = None
    if len(names) > 0:
        person = context.make("Person")
        person.id = context.make_id(row.get("ID") or row.get("Passport") or names[0])
        for name in row.pop("English Name").split(";"):
            h.apply_name(person, full=name, lang="eng")
        for name in row.pop("Name Hebrew").split(";"):
            h.apply_name(person, full=name, lang="heb")
        for name in row.pop("Name Arabic").split(";"):
            h.apply_name(person, full=name, lang="ara")
        for alias in row.pop("Hebrew aliases", "").split(";"):
            h.apply_name(person, full=alias, lang="heb", alias=True)
        for alias in row.pop("Arabic aliases", "").split(";"):
            h.apply_name(person, full=alias, lang="ara", alias=True)
        for alias in row.pop("English aliases", "").split(";"):
            h.apply_name(person, full=alias, lang="eng", alias=True)

        if id_number := row.pop("ID"):
            h.make_identification(
                context,
                person,
                id_number,
                passport=False,
                country=row.pop("ID Nationality"),
            )
        if passport_number := row.pop("Passport"):
            h.make_identification(
                context,
                person,
                passport_number,
                passport=True,
                country=row.pop("Passport Nationality"),
            )
        for email in row.pop("Email").split(";"):
            person.add("email", email)
        for phone in row.pop("Phone").split(";"):
            person.add("phone", phone)
        h.apply_date(person, "birthDate", row.pop("DOB (dd/mm/yyyy)"))
        context.emit(person)
    else:
        row.pop("Email")

    # Get the wallets and binance accounts as a list
    wallets = []
    if exchange_accounts := row.pop("Account ID"):
        platform = row.pop("Account platform")
        for account_id in h.multi_split(exchange_accounts, [";"]):
            wallet = context.make("CryptoWallet")
            wallet.id = context.make_id(account_id)
            wallet.set("mangingExchange", platform)
            wallet.set("publicKey", account_id)
            wallets.append(wallet)
    if wallet_ids := row.pop("Wallet ID"):
        for wallet_id in h.multi_split(wallet_ids, [";"]):
            d = h.extract_cryptos(wallet_id)
            wallet = context.make("CryptoWallet")
            wallet.id = context.make_id(wallet_id)
            wallet.set("publicKey", wallet_id)
            wallets.append(wallet)
            if wallet in d:
                wallet.set("currency", d[wallet])

    # Create a sanction for each Crypto account
    aso_id = row.pop("Administrative Seizure Order")
    source_url = row.pop("sourceUrl")
    start_date = row.pop("Publication date")
    end_date = row.pop("ASO valid until")
    for wallet in wallets:
        wallet.set("holder", person)

        sanction = h.make_sanction(context, wallet, key=aso_id)
        sanction.set("authorityId", aso_id)
        h.apply_date(sanction, "startDate", start_date)
        h.apply_date(sanction, "endDate", end_date)
        if h.is_active(sanction):
            wallet.add("topics", "crime.terror")
        sanction.add("sourceUrl", source_url)
        context.emit(wallet, target=True)
        context.emit(sanction)

    context.audit_data(
        row,
        ignore=[
            # Just sequencing in the spreadsheet, not from the source.
            "#",
            # The wording is "the property of the organization, or used in financing
            # terrorism", i.e. something in the doc belongs to the org, but not
            # necessarily everything.
            "Organization",
        ],
    )


def crawl(context: Context):
    # Get a warning when a notice has been issued
    content_xpath = ".//main"
    doc = fetch_html(context, context.dataset.url, content_xpath, cache_days=1)
    container = doc.xpath(content_xpath)[0]

    # The key things to check are
    # - the table of releases - are there any new ones?
    # - The table of persons/wallets - does it look like anything's been added there?
    #   Top of bottom?
    #
    # Save As https://nbctf.mod.gov.il/en/Minister%20Sanctions/PropertyPerceptions/Pages/Blockchain1.aspx
    # as 'Web Page, HTML only' in chrome to datasets/il/mod_crypto/source.html
    # We use chrome because curl sometimes gets a bot blocking response.
    #
    # Then git diff datasets/il/mod_crypto/source.html
    # and see if there's anything in the content that's changed.
    h.assert_dom_hash(container, "85dbad2db4e3cde8cc16e405274eeecb6178404f")

    # We don't support rowspan at the time of writing.
    #
    # table_xpath = ".//*[contains(text(), 'Full name')]//ancestor::table"
    # entity_table = doc.xpath(table_xpath)[0]
    # for row in h.parse_html_table(entity_table):
    #     print(row)

    # The CSV gives hand-extracted detail like names in arabic and hebrew.
    # And we're doing manual extraction to the google sheet until we support
    # rowspan in the table.
    src = context.fetch_resource("source.csv", context.data_url)
    with open(src, "r") as f:
        reader = csv.DictReader(f)
        for row in reader:
<<<<<<< HEAD
            # Create a Person entity if present in the data
            names = [
                name
                for name in [
                    row.get("English Name"),
                    row.get("Name Hebrew"),
                    row.get("Name Arabic"),
                ]
                if name != ""
            ]
            # If there is a name, create a person entity
            person = None
            if len(names) > 0:
                person = context.make("Person")
                person.id = context.make_id(
                    row.get("ID") or row.get("Passport") or names[0]
                )
                for name in row.pop("English Name").split(";"):
                    h.apply_name(person, full=name, lang="eng")
                for name in row.pop("Name Hebrew").split(";"):
                    h.apply_name(person, full=name, lang="heb")
                for name in row.pop("Name Arabic").split(";"):
                    h.apply_name(person, full=name, lang="ara")
                for alias in row.pop("Hebrew aliases", "").split(";"):
                    h.apply_name(person, full=alias, lang="heb", alias=True)
                for alias in row.pop("Arabic aliases", "").split(";"):
                    h.apply_name(person, full=alias, lang="ara", alias=True)
                for alias in row.pop("English aliases", "").split(";"):
                    h.apply_name(person, full=alias, lang="eng", alias=True)

                if id_number := row.pop("ID"):
                    h.make_identification(
                        context,
                        person,
                        id_number,
                        passport=False,
                        country=row.pop("ID Nationality"),
                    )
                if passport_number := row.pop("Passport"):
                    h.make_identification(
                        context,
                        person,
                        passport_number,
                        passport=True,
                        country=row.pop("Passport Nationality"),
                    )
                for email in row.pop("Email").split(";"):
                    person.add("email", email)
                for phone in row.pop("Phone").split(";"):
                    person.add("phone", phone)
                context.emit(person)
            # Get the wallets and binance accounts as a list
            wallets = []
            if binance_accounts := row.pop("Binance client account"):
                for binance in binance_accounts.replace(" ", "").split(";"):
                    wallet = context.make("CryptoWallet")
                    wallet.id = context.make_id(binance)
                    wallet.set("mangingExchange", "Binance")
                    wallet.set("publicKey", binance)
                    wallets.append(wallet)
            if wallet_ids := row.pop("Wallet ID"):
                for wallet_id in wallet_ids.replace(" ", "").split(";"):
                    d = h.extract_cryptos(wallet_id)
                    wallet = context.make("CryptoWallet")
                    wallet.id = context.make_id(wallet_id)
                    wallet.set("publicKey", wallet_id)
                    wallets.append(wallet)
                    if wallet_id in d:
                        wallet.set("currency", d[wallet_id])
            aso_id = row.pop("Administrative Seizure Order")
            # Create a sanction for each Crypto account
            for wallet in wallets:
                wallet.set("holder", person)
                wallet.set("topics", "crime.terror")
                sanction = h.make_sanction(context, wallet)
                sanction.set("authorityId", aso_id)
                start_date = row.get("Publication date", "")
                h.apply_date(sanction, "startDate", start_date)
                context.emit(wallet, target=True)
                context.emit(sanction)
=======
            crawl_csv_row(context, row)
>>>>>>> d31604f2
<|MERGE_RESOLUTION|>--- conflicted
+++ resolved
@@ -80,8 +80,8 @@
             wallet.id = context.make_id(wallet_id)
             wallet.set("publicKey", wallet_id)
             wallets.append(wallet)
-            if wallet in d:
-                wallet.set("currency", d[wallet])
+            if wallet_id in d:
+                wallet.set("currency", d[wallet_id])
 
     # Create a sanction for each Crypto account
     aso_id = row.pop("Administrative Seizure Order")
@@ -147,87 +147,4 @@
     with open(src, "r") as f:
         reader = csv.DictReader(f)
         for row in reader:
-<<<<<<< HEAD
-            # Create a Person entity if present in the data
-            names = [
-                name
-                for name in [
-                    row.get("English Name"),
-                    row.get("Name Hebrew"),
-                    row.get("Name Arabic"),
-                ]
-                if name != ""
-            ]
-            # If there is a name, create a person entity
-            person = None
-            if len(names) > 0:
-                person = context.make("Person")
-                person.id = context.make_id(
-                    row.get("ID") or row.get("Passport") or names[0]
-                )
-                for name in row.pop("English Name").split(";"):
-                    h.apply_name(person, full=name, lang="eng")
-                for name in row.pop("Name Hebrew").split(";"):
-                    h.apply_name(person, full=name, lang="heb")
-                for name in row.pop("Name Arabic").split(";"):
-                    h.apply_name(person, full=name, lang="ara")
-                for alias in row.pop("Hebrew aliases", "").split(";"):
-                    h.apply_name(person, full=alias, lang="heb", alias=True)
-                for alias in row.pop("Arabic aliases", "").split(";"):
-                    h.apply_name(person, full=alias, lang="ara", alias=True)
-                for alias in row.pop("English aliases", "").split(";"):
-                    h.apply_name(person, full=alias, lang="eng", alias=True)
-
-                if id_number := row.pop("ID"):
-                    h.make_identification(
-                        context,
-                        person,
-                        id_number,
-                        passport=False,
-                        country=row.pop("ID Nationality"),
-                    )
-                if passport_number := row.pop("Passport"):
-                    h.make_identification(
-                        context,
-                        person,
-                        passport_number,
-                        passport=True,
-                        country=row.pop("Passport Nationality"),
-                    )
-                for email in row.pop("Email").split(";"):
-                    person.add("email", email)
-                for phone in row.pop("Phone").split(";"):
-                    person.add("phone", phone)
-                context.emit(person)
-            # Get the wallets and binance accounts as a list
-            wallets = []
-            if binance_accounts := row.pop("Binance client account"):
-                for binance in binance_accounts.replace(" ", "").split(";"):
-                    wallet = context.make("CryptoWallet")
-                    wallet.id = context.make_id(binance)
-                    wallet.set("mangingExchange", "Binance")
-                    wallet.set("publicKey", binance)
-                    wallets.append(wallet)
-            if wallet_ids := row.pop("Wallet ID"):
-                for wallet_id in wallet_ids.replace(" ", "").split(";"):
-                    d = h.extract_cryptos(wallet_id)
-                    wallet = context.make("CryptoWallet")
-                    wallet.id = context.make_id(wallet_id)
-                    wallet.set("publicKey", wallet_id)
-                    wallets.append(wallet)
-                    if wallet_id in d:
-                        wallet.set("currency", d[wallet_id])
-            aso_id = row.pop("Administrative Seizure Order")
-            # Create a sanction for each Crypto account
-            for wallet in wallets:
-                wallet.set("holder", person)
-                wallet.set("topics", "crime.terror")
-                sanction = h.make_sanction(context, wallet)
-                sanction.set("authorityId", aso_id)
-                start_date = row.get("Publication date", "")
-                h.apply_date(sanction, "startDate", start_date)
-                context.emit(wallet, target=True)
-                context.emit(sanction)
-=======
-            crawl_csv_row(context, row)
->>>>>>> d31604f2
+            crawl_csv_row(context, row)