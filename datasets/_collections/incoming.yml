type: collection
title: Incoming
hidden: true
deploy:
  schedule: "1 */6 * * *"
  memory: "1500Mi"
summary: >
  A place for new datasets to be checked before moving to default
description: |
  New datasets come here to see if they behave themselves in the bigger system
  before being moved to a collection under default.
children:
  - us_finra_actions
  - ru_dossier_center_poi
  - tj_companies
<<<<<<< HEAD
  - th_amlo
=======
  - am_hetq_peps
>>>>>>> 104a3e77
ci_test: false<|MERGE_RESOLUTION|>--- conflicted
+++ resolved
@@ -13,9 +13,6 @@
   - us_finra_actions
   - ru_dossier_center_poi
   - tj_companies
-<<<<<<< HEAD
   - th_amlo
-=======
   - am_hetq_peps
->>>>>>> 104a3e77
 ci_test: false