type: collection
title: Incoming
hidden: true
deploy:
  schedule: "1 */6 * * *"
  memory: "1500Mi"
summary: >
  A place for new datasets to be checked before moving to default
description: |
  New datasets come here to see if they behave themselves in the bigger system
  before being moved to a collection under default.
children:
  - us_finra_actions
<<<<<<< HEAD
=======
  - tr_wanted
  - ir_sanctions
>>>>>>> 9e085582
ci_test: false<|MERGE_RESOLUTION|>--- conflicted
+++ resolved
@@ -11,9 +11,5 @@
   before being moved to a collection under default.
 children:
   - us_finra_actions
-<<<<<<< HEAD
-=======
-  - tr_wanted
   - ir_sanctions
->>>>>>> 9e085582
 ci_test: false