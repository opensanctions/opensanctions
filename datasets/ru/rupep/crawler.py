import os
import re
import ijson
from typing import Any, Dict, Optional, List, Tuple, Set
from followthemoney import model
from normality import collapse_spaces
from nomenklatura.util import is_qid

from zavod import Context
from zavod import helpers as h
from zavod.entity import Entity

PASSWORD = os.environ.get("OPENSANCTIONS_RUPEP_PASSWORD")
FORMATS = ["%d.%m.%Y", "%m.%Y", "%Y", "%b. %d, %Y", "%B %d, %Y"]
SPLIT_ROLES = [
    "deputy",
    "deputy head",
    "deputy chief",
    "judge",
    "deputy head",
    "member of the board",
    "member of the chamber",
    "professor",
    "associate professor",
    "deputy director",
    "mp",
    "senator",
]
REGEX_SUBNATIONAL = re.compile("(?P<area>\w{4,}) city|regional")


class Company:
    """Minimal information we want to hold in memory to pass between company and
    person file passes"""

    def __init__(self, rupep_id: int, countries: Set[str]) -> None:
        self.rupep_id = rupep_id
        self.emit = False
        self.schema = None
        self.countries = countries


def clean_wdid(wikidata_id: Optional[str]):
    if wikidata_id is None:
        return None
    wikidata_id = wikidata_id.strip().upper()
    if len(wikidata_id) == 0 or wikidata_id == "NONE":
        return None
    return wikidata_id


def person_id(context: Context, id: str, wikidata_id: Optional[str]):
    if is_qid(wikidata_id):
        return wikidata_id
    # Sergei Glinka, information in RuPEP doesn't properly reflect he's
    # left some business relationships.
    if id == 8095:
        return None
    return context.make_slug("person", id)


def company_id(context: Context, id: str):
    return context.make_slug("company", id)


def short_id(context: Context, id: str) -> str:
    id = id.replace(context.make_slug("person"), "p")
    id = id.replace(context.make_slug("company"), "c")
    return id


def split_names(names):
    return h.multi_split(names, ["\n", ", "])


def parse_date(date):
    if date is None or len(date.strip()) == 0:
        return None
    if h.check_no_year(date):
        return None
    date = date.replace("Sept.", "Sep.")
    return h.parse_date(date, FORMATS)


def crawl_person_person_relation(
    context: Context, published_people: Set[int], entity: Entity, rel_data: dict
):
    other_rupep_id = rel_data.pop("person_id")
    if other_rupep_id not in published_people:
        context.log.debug("Skipping unpublished person", id=other_rupep_id)
        return
    other_pep = rel_data.pop("is_pep", False)
    other_wdid = clean_wdid(rel_data.pop("person_wikidata_id"))
    other = context.make("Person")
    other.id = person_id(context, other_rupep_id, other_wdid)
    if other.id is None:
        return
    other.add("name", rel_data.pop("person_en", None), lang="eng")
    other.add("name", rel_data.pop("person_ru", None), lang="rus")
    other.add("wikidataId", other_wdid)

    rel_type = rel_data.pop("relationship_type_en", None)
    rel_type_ru = rel_data.pop("relationship_type_ru", None)
    rel_type = rel_type or rel_type_ru
    res = context.lookup("person_person_relations", rel_type)
    if res is None:
        context.log.warn(
            "Unknown person/person relation type",
            rel_type=rel_type,
            entity=entity,
            other=other,
        )
        return

    # print("LINK", (entity.id, other.id))
    id_a, id_b = sorted((entity.id, other.id))
    rel = context.make(res.schema)
    id_a_short = short_id(context, id_a)
    id_b_short = short_id(context, id_b)
    rel.id = context.make_slug(id_a_short, res.schema, id_b_short)
    rel.add(res.from_prop, id_a)
    rel.add(res.to_prop, id_b)
    rel.add(res.desc_prop, rel_type)
    rel.add("modifiedAt", parse_date(rel_data.pop("date_confirmed")))
    rel.add("startDate", parse_date(rel_data.pop("date_established")))
    rel.add("endDate", parse_date(rel_data.pop("date_finished")))

    context.audit_data(rel_data)
    context.emit(other, target=other_pep)
    context.emit(rel)


def crawl_company_person_relation(
    context: Context, company: Company, person: Entity, rel_data: dict
):
    """Also has side-effect of changing company schema for asset ownership"""
    rel_type = rel_data.pop("relationship_type_en")
    rel_type_ru = rel_data.pop("relationship_type_ru")
    rel_type = rel_type or rel_type_ru
    res = context.lookup("company_person_relations", rel_type)
    if res is None:
        # context.log.info(
        #     "Unknown company/person relation type",
        #     rel_type=rel_type,
        #     entity=company,
        #     person=person,
        # )
        return

    if res.schema is None:
        return False

    if res.schema == "Ownership" and res.from_prop == "asset":
        company.schema = model.get("Company")

    rupep_company_id = rel_data.pop("company_id")
    entity_company_id = company_id(context, rupep_company_id)
    rel = context.make(res.schema)
    id_a_short = short_id(context, entity_company_id)
    id_b_short = short_id(context, person.id)
    rel.id = context.make_slug(id_a_short, res.schema, id_b_short)
    rel.add(res.from_prop, entity_company_id)
    rel.add(res.to_prop, person.id)
    rel.add(res.desc_prop, rel_type)
    rel.add("modifiedAt", parse_date(rel_data.pop("date_confirmed")))
    rel.add("startDate", parse_date(rel_data.pop("date_established")))
    rel.add("endDate", parse_date(rel_data.pop("date_finished")))
    context.audit_data(
        rel_data,
        ignore=[
            "is_pep",
            "to_company_is_state",
            "to_company_edrpou",
            "to_company_founded",
            "to_company_key_company",
            "to_company_ru",
            "to_company_en",
            "to_company_short_ru",
            "to_company_short_en",
        ],
    )
    context.emit(rel)
    return True


def draft_position_name(role, company_name):
    if company_name.startswith("The "):
        return f"{role} of {company_name}"
    else:
        return f"{role} of the {company_name}"


def clean_position_name(role, company_name, preposition):
    if company_name.startswith("Ministry"):
        company_name = company_name.replace("Ministry of ", "")
    return f"{role} {preposition} {company_name}"


def get_subnational_area(scope, draft_position):
    if scope != "subnational":
        return None
    match = REGEX_SUBNATIONAL.match(draft_position)
    if match:
        return match.group("area")
    return None


def get_position_name(context, role, company_name) -> Optional[str]:
    if role and company_name:
        position_name = draft_position_name(role, company_name)
    else:
        # context.warning("Not handling incomplete english yet")
        return None, None

    pep_position = context.lookup("pep_positions", position_name)
    if pep_position:
        subnational_area = get_subnational_area(pep_position.scope, position_name)
        if pep_position.name:
            return pep_position.name, subnational_area
        else:
            return (
                clean_position_name(
                    role, company_name, pep_position.preposition or "of the"
                ),
                subnational_area,
            )

    # conext.log.warning("Unknown position", position=position_name)
    return None, None


def emit_pep_relationship(
    context: Context,
    org_id: str,
    person: Entity,
    position_name: str,
    countries: List[str],
    subnational_area: Optional[str],
    start_date: Optional[List[str]],
    end_date: Optional[List[str]],
    also: Optional[List[str]],
) -> None:
    position = h.make_position(
        context,
        position_name,
        country=countries,
        subnational_area=subnational_area,
    )
    occupancy = h.make_occupancy(
        context,
        person,
        position,
        start_date=start_date,
        end_date=end_date,
    )
    if occupancy:
        occupancy.add("description", also)
        context.emit(position)
        context.emit(occupancy)


def crawl_person(
    context: Context,
    published_people: Set[int],
    company_state: Dict[int, Company],
    data: Dict[str, Any],
):
    is_pep = data.pop("is_pep", False)
    entity = context.make("Person")
    wikidata_id = clean_wdid(data.pop("wikidata_id", None))
    rupep_person_id = data.pop("id")
    entity.id = person_id(context, rupep_person_id, wikidata_id)
    if entity.id is None:
        return
    entity.add("sourceUrl", data.pop("url_en", None))
    data.pop("url_ru", None)
    entity.add("modifiedAt", data.pop("last_change", None))
    entity.add("wikidataId", wikidata_id)
    entity.add("name", data.pop("full_name_en", None), lang="eng")
    entity.add("name", data.pop("full_name_ru", None), lang="rus")
    entity.add("alias", data.pop("inversed_full_name_en", None), lang="eng")
    entity.add("alias", data.pop("inversed_full_name_ru", None), lang="rus")
    entity.add("alias", data.pop("also_known_as_en", None), lang="eng")
    entity.add("alias", data.pop("also_known_as_ru", None), lang="rus")
    entity.add("alias", split_names(data.pop("names", [])))
    entity.add("birthDate", parse_date(data.pop("date_of_birth", None)))
    entity.add("deathDate", parse_date(data.pop("termination_date_human", None)))
    entity.add("birthPlace", data.pop("city_of_birth_ru", None), lang="rus")
    entity.add("birthPlace", data.pop("city_of_birth_en", None), lang="eng")
    entity.add("innCode", data.pop("inn", None))
    entity.add("firstName", data.pop("first_name_en", None), lang="eng")
    entity.add("firstName", data.pop("first_name_ru", None), lang="rus")
    entity.add("fatherName", data.pop("patronymic_en", None), lang="eng")
    entity.add("fatherName", data.pop("patronymic_ru", None), lang="rus")
    entity.add("lastName", data.pop("last_name_en", None), lang="eng")
    entity.add("lastName", data.pop("last_name_ru", None), lang="rus")

    for lang, suffix in ((None, ""), ("eng", "_en"), ("rus", "_ru")):
        role = data.pop(f"last_job_title{suffix}", None)
        org = data.pop(f"last_workplace{suffix}", None)
        if org is None or not len(org.strip()):
            continue
        position = org
        if role is not None and len(role.strip()):
            position = collapse_spaces(f"{org} ({role})")
        entity.add("position", position, lang=lang)

    for country_data in data.pop("related_countries", []):
        rel_type = country_data.pop("relationship_type")
        country_name_en = country_data.pop("to_country_en", None)
        country_name_ru = country_data.pop("to_country_ru", None)
        res = context.lookup("person_country_links", rel_type)
        if res is None:
            context.log.warn(
                "Unknown country link",
                rel_type=rel_type,
                entity=entity,
                country_name_en=country_name_en,
                country_name_ru=country_name_ru,
            )
            continue
        if res.prop is not None:
            entity.add(res.prop, country_name_ru, lang="rus")
            entity.add(res.prop, country_name_en, lang="eng")
        ignores = [
            "country_code",
            "date_established",
            "date_confirmed",
            "date_finished",
        ]
        context.audit_data(country_data, ignore=ignores)

    for rel_data in data.pop("related_persons", []):
        crawl_person_person_relation(context, published_people, entity, rel_data)

    data.pop("type_of_official_ru", None)
    person_type = data.pop("type_of_official_en", None)
    person_topic = context.lookup("person_type", person_type)
    if person_topic is None:
        context.log.warn("Unknown type of official", type=person_type)
    else:
        entity.add("topics", person_topic.value, original_value=person_type)
    if is_pep:
        entity.add("topics", "role.pep")
    entity.add("status", person_type)

    data.pop("died", None)
    data.pop("tags", None)
    data.pop("reason_of_termination_en", None)
    data.pop("reason_of_termination_ru", None)
    # TODO: store images
    data.pop("photo", None)

    for rel_data in data.pop("related_companies", []):
        company_name_ru = rel_data.get("to_company_ru", None)
        company_name_short_ru = rel_data.get("to_company_short_ru", None)
        company_name_ru = company_name_short_ru or company_name_ru
        company_name = rel_data.get("to_company_en", None)
        company_name_short = rel_data.get("to_company_short_en", None)
        company_name = company_name_short or company_name

        role = rel_data.get("relationship_type_en", None)
        role_ru = rel_data.get("relationship_type_ru", None)

        if not (role and company_name):
            # context.warn("Remember to deal with incomplete english positions")
            continue

        rupep_company_id = rel_data.get("company_id")
        company = company_state.get(rupep_company_id, None)
        if company is None:
            context.log.debug(
                "Skipping unpublished company in person-company relation.",
                person_id=rupep_person_id,
                company_id=rupep_company_id,
            )
            continue
        company_entity_id = company_id(context, rupep_company_id)

        start_date = parse_date(rel_data.get("date_established", None))
        end_date = parse_date(rel_data.get("date_finished", None))

        extra = None
        # If the role starts with any of the common PEPish first role parts,
        # use that and just log the rest in the occupancy
        for split in SPLIT_ROLES:
            if role.lower().startswith(split + ","):
                role, extra = role.split(",", 1)
                break

        position_name, subnational_area = get_position_name(
            context,
            collapse_spaces(role),
            collapse_spaces(company_name),
        )

        if position_name:
            emit_pep_relationship(
                context,
                company_entity_id,
                entity,
                position_name,
                company.countries,
                subnational_area,
                start_date[0] if start_date else None,
                end_date[0] if end_date else None,
                extra,
            )
        else:
            if crawl_company_person_relation(context, company, entity, rel_data):
                company.emit = True

    data.pop("declarations", None)
    # h.audit_data(data)
    context.emit(entity, target=is_pep)


def get_company_country(
    context: Context, country_data: Dict
) -> Optional[Tuple[str, List[str], List[str]]]:
    rel_type = country_data.pop("relationship_type")
    country_name_en = country_data.pop("to_country_en", None)
    country_name_ru = country_data.pop("to_country_ru", None)
    res = context.lookup("company_country_links", rel_type)
    if res is None:
        context.log.warn(
            "Unknown country link",
            rel_type=rel_type,
            country_name_en=country_name_en,
            country_name_ru=country_name_ru,
        )
        return None
    if res.prop is not None:
        return res.prop, country_name_en, country_name_ru
    else:
        return None


def get_company_countries(context: Context, data: Dict) -> Set[str]:
    """Clean set of countries the way we eventually will in crawl_company"""
    # Nasty hack to get a single list of country codes from names:

    entity = context.make("Organization")
<<<<<<< HEAD

=======
>>>>>>> 8f521d2c
    countries: Set[str] = set()
    for country_data in data.pop("related_countries", []):
        company_country = get_company_country(context, country_data)
        if company_country is None:
            continue
        prop_name, name_en, name_ru = company_country
        prop = entity.schema.get(prop_name)
        for country in entity.lookup_clean(prop, name_en):
            countries.add(country)
        for country in entity.lookup_clean(prop, name_ru):
            countries.add(country)
    return countries


def crawl_company(
    context: Context, company_state: Dict[int, Company], data: Dict[str, Any]
):
    rupep_id = data.pop("id")
    company = company_state[rupep_id]
    schema = company.schema
    if schema is None:
        schema = "Organization"
    entity = context.make(schema)
    entity.id = company_id(context, rupep_id)
    entity.add("sourceUrl", data.pop("url_en", None))
    data.pop("url_ru", None)
    entity.add("name", data.pop("name_en", None), lang="eng")
    entity.add("name", data.pop("name_ru", None), lang="rus")
    entity.add("name", data.pop("name_suggest_output_ru", None), lang="rus")
    entity.add("name", data.pop("name_suggest_output_en", None), lang="eng")
    entity.add("alias", data.pop("also_known_as", None))
    entity.add("alias", data.pop("short_name_en", None), lang="eng")
    entity.add("alias", data.pop("short_name_ru", None), lang="rus")
    entity.add("incorporationDate", parse_date(data.pop("founded", None)))
    entity.add("dissolutionDate", parse_date(data.pop("closed", None)))
    entity.add("status", data.pop("status_en", data.pop("status_ru", None)))
    entity.add("status", data.pop("status", None))
    entity.add_cast("Company", "ogrnCode", data.pop("ogrn_code", None))
    entity.add("registrationNumber", data.pop("edrpou", None))

    for country_data in data.pop("related_countries", []):
        company_country = get_company_country(context, country_data)
        if company_country is not None:
            prop, country_name_en, country_name_ru = company_country
            entity.add(prop, country_name_ru, lang="rus")
            entity.add(prop, country_name_en, lang="eng")

    related_companies = data.pop("related_companies", [])
    for rel_data in related_companies:
        other_rupep_id = rel_data.pop("company_id")
        if other_rupep_id not in company_state:
            context.log.debug(
                "Skipping unpublished company in company-company relation",
                id=other_rupep_id,
            )
            continue
        other_id = company_id(context, other_rupep_id)

        rel_type = rel_data.pop("relationship_type_en", None)
        rel_type_ru = rel_data.pop("relationship_type_ru", None)
        rel_type = rel_type or rel_type_ru
        res = context.lookup("company_company_relations", rel_type)
        if res is None:
            context.log.warn(
                "Unknown company/company relation type",
                rel_type=rel_type,
                entity=entity,
                other=other_id,
            )
            continue

        if res.schema is None:
            continue

        # if res.schema == "Organization" and res.from_prop == "asset":
        #     entity.schema = model.get("Company")
        rel = context.make(res.schema)
        id_a_short = short_id(context, entity.id)
        id_b_short = short_id(context, other_id)
        rel.id = context.make_slug(id_a_short, res.schema, id_b_short)
        rel.add(res.from_prop, entity.id)
        rel.add(res.to_prop, other_id)
        rel.add(res.desc_prop, rel_type)
        rel.add("modifiedAt", parse_date(rel_data.pop("date_confirmed")))
        rel.add("startDate", parse_date(rel_data.pop("date_established")))
        rel.add("endDate", parse_date(rel_data.pop("date_finished")))
        context.emit(rel)
        context.audit_data(
            rel_data,
            ignore=["state_company", "key_company", "company_ru", "company_en"],
        )

    address = h.format_address(
        street=data.pop("street", None),
        city=data.pop("city", None),
    )
    entity.add("address", address)

    if data.pop("state_company", False):
        entity.add("topics", "gov.soe")

    ignore = [
        "wiki",
        "bank_name",
        "other_founders",
        "other_owners",
        "other_managers",
        "other_recipient",
        "related_persons",
    ]
    context.audit_data(data, ignore=ignore)
    context.emit(entity)


def crawl(context: Context):
    auth = ("opensanctions", PASSWORD)
    companies_path = context.fetch_resource(
        "companies.json", f"{context.data_url}/companies/json", auth=auth
    )
    persons_path = context.fetch_resource(
        "persons.json", f"{context.data_url}/persons/json", auth=auth
    )

    # Only emit companies and people who occur in the root array in the source data.
    # That's how RuPEP indicates that they are published and available for publication
    # in OpenSanctions.

    published_people = set()
    context.log.info("Loading published person IDs.")
    with open(persons_path, "r") as fh:
        for data in ijson.items(fh, "item"):
            published_people.add(data.get("id"))

    # Build a dict of Company instances to pass company countries to Position
    # extraction, and pass the decision to emit a company from crawl_person
    # back to crawl_company.
    company_state: Dict[int, Company] = {}
    context.log.info("Loading initial company state.")
    with open(companies_path, "r") as fh:
        for data in ijson.items(fh, "item"):
            rupep_company_id = data.get("id")
            countries = get_company_countries(context, data)
            company = Company(rupep_company_id, countries)
            if data.get("ogrn_code", None):
                company.emit = True
            company_state[company.rupep_id] = company

    context.log.info("Creating persons and positions.")
    with open(persons_path, "r") as fh:
        for data in ijson.items(fh, "item"):
            crawl_person(context, published_people, company_state, data)

    # This is only really needed if we care enough about excluding companies
    # that aren't linked to any people or other emitted companies to tolerate
    # this compute and ugliness cost.
    changed = True
    propagations = 0
    max_propagations = 20
    while changed:
        if propagations >= max_propagations:
            context.warning("Maxed out propagations. Not propagating further.")
            break
        changed = False
        propagations += 1
        context.log.info(
            f"Propagating emit decision along company relations (iteration {propagations})."
        )
        with open(companies_path, "r") as fh:
            for data in ijson.items(fh, "item"):
                company = company_state.get(data.get("id"))
                if company.emit:
                    for rel_data in data.get("related_companies", []):
                        other_rupep_id = rel_data.get("company_id")
                        other_company = company_state.get(other_rupep_id, None)
                        if other_company is None:
                            context.log.debug(
                                "Skipping unpublished company in nested company-company relation",
                                company_id=other_rupep_id,
                            )
                            continue
                        if not other_company.emit:
                            changed = True
                            other_company.emit = True

    context.log.info("Creating companies.")
    with open(companies_path, "r") as fh:
        for data in ijson.items(fh, "item"):
            company = company_state[data.get("id")]
            if company.emit:
                crawl_company(context, company_state, data)<|MERGE_RESOLUTION|>--- conflicted
+++ resolved
@@ -438,13 +438,10 @@
 
 def get_company_countries(context: Context, data: Dict) -> Set[str]:
     """Clean set of countries the way we eventually will in crawl_company"""
+
     # Nasty hack to get a single list of country codes from names:
-
     entity = context.make("Organization")
-<<<<<<< HEAD
-
-=======
->>>>>>> 8f521d2c
+
     countries: Set[str] = set()
     for country_data in data.pop("related_countries", []):
         company_country = get_company_country(context, country_data)
