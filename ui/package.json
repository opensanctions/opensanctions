--- conflicted
+++ resolved
@@ -35,13 +35,8 @@
     "@types/jest": "^30.0.0",
     "@types/node": "^20",
     "@types/pg": "^8.15.4",
-<<<<<<< HEAD
     "@types/react": "^19",
-    "@types/react-dom": "^18",
-=======
-    "@types/react": "^18",
     "@types/react-dom": "^19",
->>>>>>> 6ca051be
     "@types/turndown": "^5.0.5",
     "jest": "^30.0.4",
     "ts-jest": "^29.4.0",
